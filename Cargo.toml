[workspace]
members = ["quint"]

[package]
name = "voxel-rs"
version = "0.1.0"
authors = ["Technici4n", "Azercoco"]
edition = "2018"

[dependencies]
# Utilities
anyhow = "1.0"
env_logger = "0.7"
log = "0.4"
ron = "0.5"
serde = "1.0"

# Graphics
gfx = "0.18"
gfx_core = "0.9"
gfx_device_gl = "0.16"
gfx_window_glutin = "0.31"
glutin = "0.21"

# Gui
gfx_glyph = "0.16"
quint = { path = "quint" }

# Math
nalgebra = "0.18"

<<<<<<< HEAD
[profile.release]
debug = true
=======
# Noise
simdnoise = "3.1.1"
>>>>>>> 3a338037
<|MERGE_RESOLUTION|>--- conflicted
+++ resolved
@@ -29,10 +29,8 @@
 # Math
 nalgebra = "0.18"
 
-<<<<<<< HEAD
-[profile.release]
-debug = true
-=======
 # Noise
 simdnoise = "3.1.1"
->>>>>>> 3a338037
+
+[profile.release]
+debug = true