--- conflicted
+++ resolved
@@ -5,25 +5,21 @@
 use log::info;
 use nalgebra::Vector3;
 
-use crate::{fps::FpsCounter, input::InputState, physics::aabb::AABB, settings::Settings, ui::{renderer::UiRenderer, Ui}, window::{Gfx, State, StateTransition, WindowData, WindowFlags}, world::{renderer::WorldRenderer, World}, world};
-use crate::mesh::Mesh;
 use crate::world::camera::Camera;
-<<<<<<< HEAD
-use crate::world::chunk::CHUNK_SIZE;
-use crate::world::meshing::greedy_meshing as meshing;
-=======
 use crate::{
     block::Block,
     fps::FpsCounter,
     input::InputState,
+    mesh::Mesh,
     physics::aabb::AABB,
     registry::Registry,
     settings::Settings,
     ui::{renderer::UiRenderer, Ui},
     window::{Gfx, State, StateTransition, WindowData, WindowFlags},
-    world::{renderer::WorldRenderer, World},
+    world::{
+        chunk::CHUNK_SIZE, meshing::greedy_meshing as meshing, renderer::WorldRenderer, World,
+    },
 };
->>>>>>> 421f82eb
 
 /// State of a singleplayer world
 pub struct SinglePlayer {
@@ -46,17 +42,9 @@
         let mut world = World::new();
 
         let t1 = Instant::now();
-<<<<<<< HEAD
-        println!("Generating the world ...");
         for i in -1..1 {
             for j in -1..1 {
                 for k in -1..1 {
-=======
-        info!("Generating the world ...");
-        for i in -4..4 {
-            for j in -4..4 {
-                for k in -4..4 {
->>>>>>> 421f82eb
                     // generating the chunks
                     world.gen_chunk(i, j, k, &data.blocks);
                 }
@@ -64,13 +52,12 @@
         }
 
         let t2 = Instant::now();
-        info!("Generating the world : {} ms", (t2 - t1).subsec_millis());
-
-<<<<<<< HEAD
-        let world_renderer = WorldRenderer::new(gfx, &world);
-=======
+        info!(
+            "Generating the first part of the world took {} ms",
+            (t2 - t1).subsec_millis()
+        );
+
         let world_renderer = WorldRenderer::new(gfx, &world, data.meshes, data.texture_atlas);
->>>>>>> 421f82eb
 
         Ok(Box::new(Self {
             fps_counter: FpsCounter::new(),
@@ -83,12 +70,8 @@
                 cam.position = Vector3::new(0.4, 1.6, 0.4);
                 cam
             },
-<<<<<<< HEAD
             player: AABB::new(Vector3::new(0.0, 0.0, 0.0), (0.8, 1.8, 0.8)),
-=======
-            player: AABB::new((0.0, 0.0, 0.0), (0.8, 1.8, 0.8)),
             block_registry: data.blocks,
->>>>>>> 421f82eb
         }))
     }
 }
@@ -105,25 +88,23 @@
     ) -> Result<StateTransition> {
         if self.ui.should_update_camera() {
             let delta_move = self.camera.get_movement(seconds_delta, keyboard_state);
-            let new_delta = self
-                .player
-                .move_check_collision(&self.world, delta_move);
+            let new_delta = self.player.move_check_collision(&self.world, delta_move);
 
             self.camera.position += new_delta;
-
 
             // Generating new chunks
             let ix = self.player.pos.x.floor() as i64;
             let iy = self.player.pos.y.floor() as i64;
             let iz = self.player.pos.z.floor() as i64;
 
-            let (cx, cy, cz) = world::World::get_chunk_coord(ix, iy, iz);
+            let (cx, cy, cz) = World::get_chunk_coord(ix, iy, iz);
 
             for i in -1..=1 {
                 for j in -1..=1 {
                     for k in -1..=1 {
-                        if !self.world.has_chunk(cx+i, cy+j, cz+k) {
-                            self.world.gen_chunk(cx+i, cy+j, cz+k);
+                        if !self.world.has_chunk(cx + i, cy + j, cz + k) {
+                            self.world
+                                .gen_chunk(cx + i, cy + j, cz + k, &self.block_registry);
                         }
                     }
                 }
@@ -131,26 +112,28 @@
 
             // Unloading the chunk too far
             let mut chunks_to_dispose = Vec::new();
-            for chunk in self.world.chunks.values(){
+            for chunk in self.world.chunks.values() {
                 let dx = self.player.pos.x - (chunk.pos.px as f64 * CHUNK_SIZE as f64);
                 let dy = self.player.pos.y - (chunk.pos.py as f64 * CHUNK_SIZE as f64);
                 let dz = self.player.pos.z - (chunk.pos.pz as f64 * CHUNK_SIZE as f64);
-                if (dx*dx + dy*dy + dz*dz).sqrt() > 200.0{
+                if (dx * dx + dy * dy + dz * dz).sqrt() > 200.0 {
                     chunks_to_dispose.push(chunk.pos.clone());
                 }
             }
 
-            for pos in chunks_to_dispose{
+            for pos in chunks_to_dispose {
                 self.world.drop_chunk(pos.px, pos.py, pos.pz);
                 self.world_renderer.drop_mesh(&pos);
             }
 
             // Update meshing
-            let chunks_to_remesh =  self.world.chunks_to_remesh.clone();
+            let chunks_to_remesh = self.world.chunks_to_remesh.clone();
             self.world.chunks_to_remesh.clear();
 
             for chunk_pos in chunks_to_remesh.iter() {
-                let chunk = self.world.get_chunk(chunk_pos.px, chunk_pos.py, chunk_pos.pz);
+                let chunk = self
+                    .world
+                    .get_chunk(chunk_pos.px, chunk_pos.py, chunk_pos.pz);
                 match chunk {
                     None => (),
                     Some(chunk) => {
@@ -160,7 +143,12 @@
 
                         let (vertices, indices, _, _) = meshing(
                             chunk,
-                            Some(self.world.create_adj_chunk_occl(chunk.pos.px, chunk.pos.py, chunk.pos.pz)),
+                            Some(self.world.create_adj_chunk_occl(
+                                chunk.pos.px,
+                                chunk.pos.py,
+                                chunk.pos.pz,
+                            )),
+                            &self.world_renderer.block_meshes,
                         );
 
                         let pos = (
@@ -173,10 +161,7 @@
                     }
                 }
             }
-
-
-        }
-
+        }
 
         flags.hide_and_center_cursor = self.ui.should_capture_mouse();
 
