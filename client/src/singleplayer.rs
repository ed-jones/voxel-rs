use anyhow::Result;
use log::info;

use voxel_rs_common::{
    block::Block,
    network::{messages::ToClient, messages::ToServer, Client, ClientEvent},
    player::RenderDistance,
    registry::Registry,
    world::BlockPos,
};

use crate::input::YawPitch;
//use crate::model::model::Model;
//use crate::world::meshing::ChunkMeshData;
use crate::gui::Gui;
<<<<<<< HEAD
use crate::render::{iced::IcedRenderer, Frustum, UiRenderer, WorldRenderer};
=======
use crate::render::{Frustum, UiRenderer, WorldRenderer};
>>>>>>> b4229feb
use crate::window::WindowBuffers;
use crate::{
    fps::FpsCounter,
    input::InputState,
    settings::Settings,
    ui::pausemenu::{self, PauseMenuControls},
    window::{State, StateTransition, WindowData, WindowFlags},
    world::World,
};
use nalgebra::Vector3;
use std::time::Instant;
use voxel_rs_common::data::vox::VoxelModel;
use voxel_rs_common::debug::{send_debug_info, send_perf_breakdown, DebugInfo};
use voxel_rs_common::item::{Item, ItemMesh};
use voxel_rs_common::physics::simulation::{ClientPhysicsSimulation, PhysicsState, ServerState};
use voxel_rs_common::time::BreakdownCounter;
<<<<<<< HEAD
use winit::event::{ElementState, ModifiersState, MouseButton};
=======
use winit::event::{ElementState, MouseButton};
>>>>>>> b4229feb

/// State of a singleplayer world
pub struct SinglePlayer {
    fps_counter: FpsCounter,
    is_paused: bool,
    pause_menu_renderer: IcedRenderer<PauseMenuControls, pausemenu::Message>,
    gui: Gui,
    ui_renderer: UiRenderer,
    world: World,
    #[allow(dead_code)] // TODO: remove this
    block_registry: Registry<Block>,
    item_registry: Registry<Item>,
    item_meshes: Vec<ItemMesh>,
    model_registry: Registry<VoxelModel>,
    client: Box<dyn Client>,
    render_distance: RenderDistance,
    // TODO: put this in the settigs
    physics_simulation: ClientPhysicsSimulation,
    yaw_pitch: YawPitch,
    debug_info: DebugInfo,
    start_time: Instant,
    client_timing: BreakdownCounter,
    looking_at: Option<(BlockPos, usize)>
}

impl Drop for SinglePlayer {
    fn drop(&mut self) {
        log::info!("Dropping singleplayer state.");
        self.client.send(ToServer::StopServer);
    }
}

impl SinglePlayer {
    pub fn new_factory(client: Box<dyn Client>) -> crate::window::StateFactory {
        Box::new(move |device, settings, window_data, modifiers_state| {
            Self::new(settings, device, window_data, modifiers_state, client)
        })
    }

    pub fn new(
        settings: &mut Settings,
        device: &mut wgpu::Device,
        window_data: &WindowData,
        modifiers_state: &ModifiersState,
        mut client: Box<dyn Client>,
    ) -> Result<(Box<dyn State>, wgpu::CommandBuffer)> {
        info!("Launching singleplayer");
        // Wait for data and player_id from the server
        let (data, player_id) = {
            let mut data = None;
            let mut player_id = None;
            loop {
                if data.is_some() && player_id.is_some() {
                    break (data.unwrap(), player_id.unwrap());
                }
                match client.receive_event() {
                    ClientEvent::ServerMessage(ToClient::GameData(game_data)) => {
                        data = Some(game_data)
                    }
                    ClientEvent::ServerMessage(ToClient::CurrentId(id)) => player_id = Some(id),
                    _ => (),
                }
            }
        };
        info!("Received game data from the server");

        // Set render distance
        let (x1, x2, y1, y2, z1, z2) = settings.render_distance;
        let render_distance = RenderDistance {
            x_max: x1,
            x_min: x2,
            y_max: y1,
            y_min: y2,
            z_max: z1,
            z_min: z2,
        };
        client.send(ToServer::SetRenderDistance(render_distance));

        // Create the UI renderers
        let pause_menu_renderer = IcedRenderer::new(
            PauseMenuControls::new(),
            device,
            window_data,
            modifiers_state,
        );

        let mut encoder =
            device.create_command_encoder(&wgpu::CommandEncoderDescriptor { label: None });

        let world_renderer =
            WorldRenderer::new(device, &mut encoder, data.texture_atlas, &data.models);

        Ok((
            Box::new(Self {
                fps_counter: FpsCounter::new(),
                is_paused: false,
                pause_menu_renderer,
                gui: Gui::new(),
                ui_renderer: UiRenderer::new(device),
                world: World::new(data.meshes.clone(), world_renderer),
                block_registry: data.blocks,
                model_registry: data.models,
                item_registry: data.items,
                item_meshes: data.item_meshes,
                client,
                render_distance,
                physics_simulation: ClientPhysicsSimulation::new(
                    ServerState {
                        physics_state: PhysicsState::default(),
                        server_time: Instant::now(),
                        input: Default::default(),
                    },
                    player_id,
                ),
                yaw_pitch: Default::default(),
                debug_info: DebugInfo::new_current(),
                start_time: Instant::now(),
                client_timing: BreakdownCounter::new(),
                looking_at: None
            }),
            encoder.finish(),
        ))
    }

    fn handle_server_messages(&mut self) {
        loop {
            match self.client.receive_event() {
                ClientEvent::NoEvent => break,
                ClientEvent::ServerMessage(message) => match message {
                    ToClient::Chunk(chunk, light_chunk) => {
                        self.world.add_chunk(chunk, light_chunk);
                    }
                    ToClient::UpdatePhysics(server_state) => {
                        self.physics_simulation.receive_server_update(server_state);
                    }
                    ToClient::GameData(_) => {}
                    ToClient::CurrentId(_) => {}
                },
                ClientEvent::Disconnected => unimplemented!("server disconnected"),
                ClientEvent::Connected => {}
            }
        }
    }
}

impl State for SinglePlayer {
    fn update(
        &mut self,
        _settings: &mut Settings,
        input_state: &InputState,
        window_data: &WindowData,
        flags: &mut WindowFlags,
        _seconds_delta: f64,
        _device: &mut wgpu::Device,
    ) -> Result<StateTransition> {
        send_debug_info("Player", "fps", format!("fps = {}", self.fps_counter.fps()));

        self.client_timing.start_frame();
        self.pause_menu_renderer.update(window_data);

        // Handle server messages
        self.handle_server_messages();
        self.client_timing.record_part("Network events");

        // Collect input
<<<<<<< HEAD
        let frame_input = input_state.get_physics_input(self.yaw_pitch, !self.is_paused);
=======
        let frame_input =
            input_state.get_physics_input(self.yaw_pitch, self.ui.should_update_camera());
>>>>>>> b4229feb

        // Send input to server
        self.client.send(ToServer::UpdateInput(frame_input));
        self.client_timing.record_part("Collect and send input");

        // Update physics
        self.physics_simulation
            .step_simulation(frame_input, Instant::now(), &self.world);
        self.client_timing.record_part("Update physics");

        let p = self.physics_simulation.get_camera_position();
        let player_chunk = BlockPos::from(p).containing_chunk_pos();

        // Apply raytracing to get the pointed at block.
        let pp = self.physics_simulation.get_player();
        self.looking_at = {
            let y = self.yaw_pitch.yaw.to_radians();
            let p = self.yaw_pitch.pitch.to_radians();
            let dir = Vector3::new(-y.sin() * p.cos(), p.sin(), -y.cos() * p.cos());
            pp.get_pointed_at(dir, 10.0, &self.world)
        };
        if let Some((x, face)) = self.looking_at {
            send_debug_info(
                "Player",
                "pointedat",
                format!(
                    "Pointed block: Some({}, {}, {}), face: {}",
                    x.px, x.py, x.pz, face
                ),
            );
        } else {
            send_debug_info("Player", "pointedat", "Pointed block: None");
        }
        self.client_timing.record_part("Raytrace");

        // Debug current player position, yaw and pitch
        send_debug_info(
            "Player",
            "position",
            format!(
                "x = {:.2}\ny = {:.2}\nz = {:.2}\nchunk x = {}\nchunk y={}\nchunk z = {}",
                p[0], p[1], p[2], player_chunk.px, player_chunk.py, player_chunk.pz
            ),
        );
        send_debug_info(
            "Player",
            "yawpitch",
            format!(
                "yaw = {:.0}\npitch = {:.0}",
                self.yaw_pitch.yaw, self.yaw_pitch.pitch
            ),
        );

        // Remove chunks that are too far
        self.world
            .remove_far_chunks(player_chunk, &self.render_distance);
        self.client_timing.record_part("Drop far chunks");

        // Send chunks to meshing
        self.world
            .enqueue_chunks_for_meshing(player_chunk, &self.render_distance);
        self.client_timing.record_part("Send chunks to meshing");

        send_debug_info(
            "Chunks",
            "clientloaded",
            format!("Client loaded {} chunks", self.world.num_loaded_chunks()),
        );

        flags.grab_cursor = !self.is_paused;

        if self.pause_menu_renderer.state.program().should_exit {
            self.pause_menu_renderer.reset(PauseMenuControls::new());
            Ok(StateTransition::ReplaceCurrent(
                crate::ui::mainmenu::MainMenu::new_factory(),
            ))
        } else if self.pause_menu_renderer.state.program().should_resume {
            self.is_paused = false;
            self.pause_menu_renderer.reset(PauseMenuControls::new());
            Ok(StateTransition::KeepCurrent)
        } else {
            Ok(StateTransition::KeepCurrent)
        }
    }

    fn render<'a>(
        &mut self,
        _settings: &Settings,
        buffers: WindowBuffers<'a>,
        device: &mut wgpu::Device,
        data: &WindowData,
        input_state: &InputState,
    ) -> Result<(StateTransition, wgpu::CommandBuffer)> {
        self.fps_counter.add_frame();

        let frustum = Frustum::new(
            self.physics_simulation.get_camera_position().coords,
            self.yaw_pitch,
        );

        // Begin rendering
        let mut encoder =
            device.create_command_encoder(&wgpu::CommandEncoderDescriptor { label: None });

        crate::render::clear_color_and_depth(&mut encoder, buffers);

        let mut models_to_draw = Vec::new();
        models_to_draw.push(crate::render::Model {
            mesh_id: self
                .model_registry
                .get_id_by_name(&"knight".to_owned())
                .unwrap(),
            pos_x: 0.0,
            pos_y: 55.0,
            pos_z: 0.0,
            scale: 0.3,
            rot_offset: [0.0, 0.0, 0.0],
            rot_y: 0.0,
        });
        let item_rotation = (Instant::now() - self.start_time).as_secs_f32(); // TODO: use f64
        models_to_draw.push(crate::render::Model {
            mesh_id: self
                .model_registry
                .get_id_by_name(&"item:ingot_iron".to_owned())
                .unwrap(),
            pos_x: 30.0,
            pos_y: 55.0,
            pos_z: 30.0,
            scale: 1.0 / 32.0,
            rot_offset: [0.5, 0.5, 1.0 / 64.0],
            rot_y: item_rotation,
        });
        // Draw chunks
        self.world.render_chunks(
            device,
            &mut encoder,
            buffers,
            data,
            &frustum,
            input_state.enable_culling,
            self.looking_at,
            &models_to_draw,
        );
        self.client_timing.record_part("Render chunks");

        //crate::render::clear_depth(&mut encoder, buffers);

        // Draw ui
        // self.ui.rebuild(data)?;
        // crate::render::encode_resolve_render_pass(&mut encoder, buffers);
        self.gui.prepare();
        crate::gui::experiments::render_debug_info(&mut self.gui, &mut self.debug_info);
        self.gui.finish();
        self.ui_renderer.render(
            buffers,
            device,
            &mut encoder,
            &data,
            &mut self.gui,
            !self.is_paused,
        );
        if self.is_paused {
            self.pause_menu_renderer
                .render(device, buffers, &mut encoder, None);
        }

        self.client_timing.record_part("Render UI");

        send_perf_breakdown(
            "Client performance",
            "mainloop",
            "Client main loop",
            self.client_timing.extract_part_averages(),
        );

        Ok((StateTransition::KeepCurrent, encoder.finish()))
    }

    fn handle_window_event(&mut self, event: winit::event::WindowEvent, _: &InputState) {
        self.pause_menu_renderer.handle_window_event(event)
    }

    fn handle_mouse_motion(&mut self, _settings: &Settings, delta: (f64, f64)) {
        if !self.is_paused {
            self.yaw_pitch.update_cursor(delta.0, delta.1);
        }
    }

    fn handle_cursor_movement(&mut self, logical_position: winit::dpi::LogicalPosition<f64>) {
        self.pause_menu_renderer
            .handle_cursor_movement(logical_position);
        let (x, y) = logical_position.into();
        self.gui.update_mouse_position(x, y);
    }

    fn handle_mouse_state_changes(
        &mut self,
        changes: Vec<(winit::event::MouseButton, winit::event::ElementState)>,
    ) {
<<<<<<< HEAD
        if self.is_paused {
            for (button, state) in changes.iter() {
                match *button {
                    MouseButton::Left => match *state {
                        ElementState::Pressed => {
                            self.gui.update_mouse_button(true);
                        }
                        ElementState::Released => {
                            self.gui.update_mouse_button(false);
                        }
                    },
=======
        for (button, state) in changes.iter() {
            let pp = self.physics_simulation.get_player();
            let y = self.yaw_pitch.yaw;
            let p = self.yaw_pitch.pitch;
            match *button {
                MouseButton::Left => match *state {
                    ElementState::Pressed => {
                        self.client
                            .send(ToServer::BreakBlock(pp.position().coords, y, p));
                    }
                    _ => {}
                },
                MouseButton::Right => match *state {
                    ElementState::Pressed => {
                        self.client
                            .send(ToServer::PlaceBlock(pp.position().coords, y, p));
                    }
                    _ => {}
                },
                MouseButton::Middle => match *state {
                    ElementState::Pressed => {
                        self.client
                            .send(ToServer::SelectBlock(pp.position().coords, y, p));
                    }
>>>>>>> b4229feb
                    _ => {}
                }
            }
        } else {
            for (button, state) in changes.iter() {
                let pp = self.physics_simulation.get_player();
                let y = self.yaw_pitch.yaw;
                let p = self.yaw_pitch.pitch;
                match *button {
                    MouseButton::Left => match *state {
                        ElementState::Pressed => {
                            self.client
                                .send(ToServer::BreakBlock(pp.position().coords, y, p));
                        }
                        _ => {}
                    },
                    MouseButton::Right => match *state {
                        ElementState::Pressed => {
                            self.client
                                .send(ToServer::PlaceBlock(pp.position().coords, y, p));
                        }
                        _ => {}
                    },
                    MouseButton::Middle => match *state {
                        ElementState::Pressed => {
                            self.client
                                .send(ToServer::SelectBlock(pp.position().coords, y, p));
                        }
                        _ => {}
                    },
                    _ => {}
                }
            }
        }
    }

    fn handle_key_state_changes(&mut self, changes: Vec<(u32, winit::event::ElementState)>) {
        for (key, state) in changes.into_iter() {
            // Escape key
            if key == 1 {
                if let winit::event::ElementState::Pressed = state {
                    self.is_paused = !self.is_paused;
                }
            }
        }
    }
}<|MERGE_RESOLUTION|>--- conflicted
+++ resolved
@@ -13,11 +13,7 @@
 //use crate::model::model::Model;
 //use crate::world::meshing::ChunkMeshData;
 use crate::gui::Gui;
-<<<<<<< HEAD
 use crate::render::{iced::IcedRenderer, Frustum, UiRenderer, WorldRenderer};
-=======
-use crate::render::{Frustum, UiRenderer, WorldRenderer};
->>>>>>> b4229feb
 use crate::window::WindowBuffers;
 use crate::{
     fps::FpsCounter,
@@ -34,11 +30,7 @@
 use voxel_rs_common::item::{Item, ItemMesh};
 use voxel_rs_common::physics::simulation::{ClientPhysicsSimulation, PhysicsState, ServerState};
 use voxel_rs_common::time::BreakdownCounter;
-<<<<<<< HEAD
 use winit::event::{ElementState, ModifiersState, MouseButton};
-=======
-use winit::event::{ElementState, MouseButton};
->>>>>>> b4229feb
 
 /// State of a singleplayer world
 pub struct SinglePlayer {
@@ -61,7 +53,7 @@
     debug_info: DebugInfo,
     start_time: Instant,
     client_timing: BreakdownCounter,
-    looking_at: Option<(BlockPos, usize)>
+    looking_at: Option<(BlockPos, usize)>,
 }
 
 impl Drop for SinglePlayer {
@@ -157,7 +149,7 @@
                 debug_info: DebugInfo::new_current(),
                 start_time: Instant::now(),
                 client_timing: BreakdownCounter::new(),
-                looking_at: None
+                looking_at: None,
             }),
             encoder.finish(),
         ))
@@ -204,12 +196,7 @@
         self.client_timing.record_part("Network events");
 
         // Collect input
-<<<<<<< HEAD
         let frame_input = input_state.get_physics_input(self.yaw_pitch, !self.is_paused);
-=======
-        let frame_input =
-            input_state.get_physics_input(self.yaw_pitch, self.ui.should_update_camera());
->>>>>>> b4229feb
 
         // Send input to server
         self.client.send(ToServer::UpdateInput(frame_input));
@@ -409,7 +396,6 @@
         &mut self,
         changes: Vec<(winit::event::MouseButton, winit::event::ElementState)>,
     ) {
-<<<<<<< HEAD
         if self.is_paused {
             for (button, state) in changes.iter() {
                 match *button {
@@ -421,32 +407,6 @@
                             self.gui.update_mouse_button(false);
                         }
                     },
-=======
-        for (button, state) in changes.iter() {
-            let pp = self.physics_simulation.get_player();
-            let y = self.yaw_pitch.yaw;
-            let p = self.yaw_pitch.pitch;
-            match *button {
-                MouseButton::Left => match *state {
-                    ElementState::Pressed => {
-                        self.client
-                            .send(ToServer::BreakBlock(pp.position().coords, y, p));
-                    }
-                    _ => {}
-                },
-                MouseButton::Right => match *state {
-                    ElementState::Pressed => {
-                        self.client
-                            .send(ToServer::PlaceBlock(pp.position().coords, y, p));
-                    }
-                    _ => {}
-                },
-                MouseButton::Middle => match *state {
-                    ElementState::Pressed => {
-                        self.client
-                            .send(ToServer::SelectBlock(pp.position().coords, y, p));
-                    }
->>>>>>> b4229feb
                     _ => {}
                 }
             }
